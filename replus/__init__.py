--- conflicted
+++ resolved
@@ -5,22 +5,14 @@
     __init__.py
     ~~~~~~~~~~~
 
-<<<<<<< HEAD
-    A wrapper for regex library for advanced regex pattern management
-=======
     A wrapper for the regex library for advanced regex pattern management
->>>>>>> 8d978462
 
     :copyright: (c) 2022 by Biagio Distefano.
     :license: MIT
 """
 
 __title__ = 'replus'
-<<<<<<< HEAD
-__version__ = '0.1.8'
-=======
 __version__ = '0.2.0'
->>>>>>> 8d978462
 __author__ = 'Biagio Distefano'
 
 
